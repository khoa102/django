--- conflicted
+++ resolved
@@ -110,11 +110,7 @@
         params = []
         # Check for fields that aren't actually columns (e.g. M2M)
         if sql is None:
-<<<<<<< HEAD
-            return None, []
-=======
             return None, None
->>>>>>> 041a076d
         # Work out nullability
         null = field.null
         # If we were told to include a default value, do so
